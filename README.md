--- conflicted
+++ resolved
@@ -281,9 +281,4 @@
 (*
 - : unit code = .<while true do Stdlib.prerr_endline "Hello"; Unix.sleep 1 done>. 
 *)
-<<<<<<< HEAD
-```
-
-=======
-```
->>>>>>> ef482457
+```